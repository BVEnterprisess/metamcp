--- conflicted
+++ resolved
@@ -1770,13 +1770,6 @@
     resolution: {integrity: sha512-QOSvevhslijgYwRx6Rv7zKdMF8lbRmx+uQGx2+vDc+KI/eBnsy9kit5aj23AgGu3pa4t9AgwbnXWqS+iOY+2aA==}
     engines: {node: '>= 6'}
 
-<<<<<<< HEAD
-  camelcase@6.3.0:
-    resolution: {integrity: sha512-Gmy6FhYlCY7uOElZUSbxo2UCDH8owEk996gkbrpsgGtrJLM3J7jGxl9Ic7Qwwj4ivOE5AWZWRMecDdF7hqGjFA==}
-    engines: {node: '>=10'}
-
-=======
->>>>>>> e41e600a
   caniuse-lite@1.0.30001707:
     resolution: {integrity: sha512-3qtRjw/HQSMlDWf+X79N206fepf4SOOU6SQLMaq/0KkZLmSjPxAkBOQQ+FxbHKfHmYLZFfdWsO3KA90ceHPSnw==}
 
@@ -4652,17 +4645,6 @@
 
   axe-core@4.10.2: {}
 
-<<<<<<< HEAD
-  axios@1.7.4(debug@4.4.0):
-    dependencies:
-      follow-redirects: 1.15.9(debug@4.4.0)
-      form-data: 4.0.0
-      proxy-from-env: 1.1.0
-    transitivePeerDependencies:
-      - debug
-
-=======
->>>>>>> e41e600a
   axobject-query@4.1.0: {}
 
   balanced-match@1.0.2: {}
@@ -4709,11 +4691,6 @@
 
   camelcase-css@2.0.1: {}
 
-<<<<<<< HEAD
-  camelcase@6.3.0: {}
-
-=======
->>>>>>> e41e600a
   caniuse-lite@1.0.30001707: {}
 
   chalk@4.1.2:
@@ -5422,35 +5399,6 @@
     dependencies:
       function-bind: 1.1.2
 
-<<<<<<< HEAD
-  humanize-ms@1.2.1:
-    dependencies:
-      ms: 2.1.3
-
-  ibm-cloud-sdk-core@5.1.1:
-    dependencies:
-      '@types/debug': 4.1.12
-      '@types/node': 10.14.22
-      '@types/tough-cookie': 4.0.5
-      axios: 1.7.4(debug@4.4.0)
-      camelcase: 6.3.0
-      debug: 4.4.0
-      dotenv: 16.4.7
-      extend: 3.0.2
-      file-type: 16.5.4
-      form-data: 4.0.0
-      isstream: 0.1.2
-      jsonwebtoken: 9.0.2
-      mime-types: 2.1.35
-      retry-axios: 2.6.0(axios@1.7.4)
-      tough-cookie: 4.1.4
-    transitivePeerDependencies:
-      - supports-color
-
-  ieee754@1.2.1: {}
-
-=======
->>>>>>> e41e600a
   ignore@5.3.2: {}
 
   import-fresh@3.3.0:
@@ -6051,15 +5999,6 @@
       path-parse: 1.0.7
       supports-preserve-symlinks-flag: 1.0.0
 
-<<<<<<< HEAD
-  retry-axios@2.6.0(axios@1.7.4):
-    dependencies:
-      axios: 1.7.4(debug@4.4.0)
-
-  retry@0.13.1: {}
-
-=======
->>>>>>> e41e600a
   reusify@1.0.4: {}
 
   run-parallel@1.2.0:
